# This file is part of Outsider.
#
# Outsider is free software: you can redistribute it and/or modify
# it under the terms of the GNU General Public License as published by
# the Free Software Foundation, either version 3 of the License, or
# (at your option) any later version.
#
# Outsider is distributed in the hope that it will be useful,
# but WITHOUT ANY WARRANTY; without even the implied warranty of
# MERCHANTABILITY or FITNESS FOR A PARTICULAR PURPOSE.  See the
# GNU General Public License for more details.
#
# You should have received a copy of the GNU General Public License
# along with Outsider.  If not, see <http://www.gnu.org/licenses/>.
#
# Copyright 2015, Jonathan Underwood. All rights reserved.

import usb.core
import usb.util
import logging
import xml.etree.ElementTree as et

# Set up logging and create a null handler in case the application doesn't
# provide a log handler
logger = logging.getLogger('outsider.blackstarid')


class __NullHandler(logging.Handler):

    def emit(self, record):
        pass

__null_handler = __NullHandler()
logger.addHandler(__null_handler)


class NotConnectedError(Exception):

    '''Raised when an operation requiring an amp is called when no amp is
    connected.

    '''
    pass


class WriteToAmpError(Exception):

    '''Raised when a write operation to the amplifier fails or is incomplete.

    '''
    pass


class NoDataAvailable(Exception):

    '''Raised when a read operation is called but no data is available
    from the amplifer.

    '''
    pass


class BlackstarIDAmpPreset(object):

    def __init__(self):
        pass

    def __str__(self):
        attribs = vars(self)
        # s = ''
        # for key, val in attribs.items():
        #     s += '{0}: {1}\n'.format(key, val)
        # return s[0:-1]
        return attribs.__str__()

    @classmethod
    def from_file(cls, filename):
        ps = cls()

        tree = et.parse(filename)

        root = tree.getroot()

        amp = root.find('Amplifier')
        ps.voice = int(amp.find('Voice').text)
        ps.gain = int(amp.find('Gain').text)
        ps.volume = int(amp.find('Volume').text)
        ps.bass = int(amp.find('Bass').text)
        ps.middle = int(amp.find('Middle').text)
        ps.treble = int(amp.find('Treble').text)
        ps.isf = int(amp.find('ISF').text)
        ps.tvp_switch = int(amp.find('TVP').attrib['Status'])
        ps.tvp_valve = int(amp.find('TVP').text)

        fx = root.find('EffectsChain')
        ps.effect_focus = int(fx.attrib['Focused'])

        # Modulation. There is a child here "Types" which we won't use
        # - the significance of this child is unclear.
        mod = fx.find('Modulation')
        ps.mod_switch = int(mod.attrib['Status'])
        ps.mod_type = int(mod.attrib['Position'])
        ps.mod_level = int(mod.find('Level').text)
        ps.mod_speed = int(mod.find('Rate').text)
        ps.mod_segval = int(mod.find('Adjust1').text)
        ps.mod_manual = int(mod.find('Adjust2').text) # Only used by Flanger

        # Delay. There is a child here "Types" which we won't use -
        # the significance of this child is unclear.  Note that in the
        # file Adjust2 is set to 127 and is not used for anything.
        delay = fx.find('Delay')
        ps.delay_switch = int(delay.attrib['Status'])
        ps.delay_type = int(delay.attrib['Position'])
        ps.delay_level = int(delay.find('Level').text)
        ps.delay_time = int(delay.find('Tempo').text)
        ps.delay_feedback = int(delay.find('Adjust1').text)

        # Reverb. There is a child here "Types" which we won't use -
        # the significance of this child is unclear. Note that in the
        # file Adjust2 is set to 0 and is not used for anything.
        reverb = fx.find('Reverb')
        ps.reverb_switch = int(reverb.attrib['Status'])
        ps.reverb_type = int(reverb.attrib['Position'])
        ps.reverb_level = int(reverb.find('Level').text)
        ps.reverb_size = int(reverb.find('Adjust1').text)

        # Metadata
        info = root.find('Info')
        ps.name = info.find('Name').text
        ps.creator = info.find('Creator').text
        ps.genre = int(info.find('Genre').text)
        ps.subgenre = int(info.find('SubGenre').text)
        ps.search_tags = info.find('SearchTags').text
        ps.about = info.find('About').text

        # Tuner - not sure what this section is for, as you can't save
        # a preset with the tuner on in Insider. But perhaps if this
        # was set to 1, then switching to this preset would engage the
        # tuner. Anyway, we'll parse it for compatibility sake.
        ps.tuner_switch = int(root.find('Tuner').text)

        # Bench - not sure what this is.
        ps.bench_switch = int(root.find('Bench').text)

        # Audio player stuff
        audio = root.find('Audio')

        metronome = audio.find('Metronome')
        ps.metronome_switch = int(metronome.attrib['Type'])
        ps.metronome_bpm = int(metronome.text)

        track = audio.find('Track')
        ps.track_repeat = int(track.attrib['Repeat'])
        ps.track = track.text
    
    @classmethod
    def from_packet(cls, packet):
        # Check that the packet passed is actually a packet containing
        # preset settings.
        if packet[0] != 0x02 or packet[1] != 0x05 or packet[3] != 0x2A:
            raise ValueError('Packet is not a preset settings packet')

        ps = cls()

        ps.preset_number = packet[2]

        ps.voice = packet[4]  # 00-05
        ps.gain = packet[5]  # 00-7F
        ps.volume = packet[6]  # 00-7F
        ps.bass = packet[7]  # 00-7F
        ps.middle = packet[8]  # 00-7F
        ps.treble = packet[9]  # 00-7F
        ps.isf = packet[10]  # 00-7F
        ps.tvp_switch = packet[17]  # 00 or 01
        ps.tvp_valve = packet[11]  # 00-05

        ps.reverb_switch = packet[20]  # 00 or 01
        ps.reverb_type = packet[32]  # 00-03
        ps.reverb_size = packet[33]  # 00-1F, segval
        # There is a point of confusion here. Adjusting reverb level
        # alters packet[35], but also packet[12]. However, adjusting
        # modulation level changes only packet[12]. So we assume that
        # packet[35] is reverb level, packet[12] is modulation level,
        # and that a firmware bug is changing packet[12] when reverb
        # level is changed. Will be interesting to see if this changes
        # with a later firmware.
        ps.reverb_level = packet[35]  # 00-7F

        ps.delay_switch = packet[19]  # 00 or 01
        ps.delay_type = packet[26]  # 00-03
        ps.delay_feedback = packet[27]  # 00-1F, segval
        ps.delay_level = packet[29]  # 00-7F
        # The delay time setting is specifed with two bytes,
        # packet[30] and packet[31]. With the delay set to the minimum
        # value, packet[30,31]=[0x64, 0x00], and with the delay time
        # set to maximum packet[30,31]=[0xD0, 0x07]. Somewhere in the
        # middle, packet[30,31]=[0xF4, 0x03]. So, it seems packet[31]
        # is some coarse multiplier, and packet[31] is a finer
        # delineation. According to blackstar the minimum delay is 100
        # ms, and the maximum delay is 2s. So, [0x64, 0x00] = 100ms
        # makes sense. So, the actual delay in ms is:
        # delay = (packet[31] * 256 + packet[30])
        # delay_time_1 = packet[30]  # 00-FF
        # ps.delay_time_2 = packet[31]  # 00-07
        ps.delay_time = 256 * packet[31] + packet[30]

        ps.mod_switch = packet[18]  # 00 or 01
        ps.mod_type = packet[21]  # 00-03
        ps.mod_segval = packet[22]  # 00-1F
        ps.mod_level = packet[12]  # 00-7F
        ps.mod_speed = packet[25]  # 00-7F

        # The 'manual' control is exposed via Insider, but doesn't
        # seem to be available from an amp front panel setting, and
        # applies only to the Flanger modulation type.
        ps.mod_manual = packet[23]  # 00-7F - used only for Flanger

        # This next setting is weird, it seems to reflect the absolute
        # position of the segmented selection knowb when selection
        # modulation type and segment value. It takes values between
        # 00-1F in the "1" segment, 20-3F in the "2" segment, 30-4F
        # when in the "3" segment and 40-5F when in the "4" segment.
        ps.mod_abspos = packet[13]

        # This denotes which efect has "focus" (to use the term in the
        # blackstar manual) i.e. is being controlled by the level,
        # type and tap controls. This is the effect which has the
        # green LED lit on the front panel. 01 is Mod, 02 is delay, 03
        # is reverb.
        ps.effect_focus = packet[39]

        return ps

# Implementation note regarding reading delay time info from the amp
# when controls are changed on the amp:
#
# 1. If the tap button is used, then a single packet is returned with
#    two bytes specifying the delay time. This packet will have the
#    form [0x03, 0x1b, 0x00, 0x02, A, B,...] and the delay time is
#    (256*B)+A.
#
# 2. If the user holds down the tap button and uses the level knob to
#    set the delay time, then two packets come back from the amp for
#    each adjustment. The first packet specifies the fine adjustment,
#    and the second specifies the coarse adjustment. The first packet
#    has the form [0x03, 0x1b, 0x00, 0x01, A, ...] and the second has
#    the form [0x03, 0x1c, 0x00, 0x02, B,...] and the delay time is
#    (256*B)+A.


class BlackstarIDAmp(object):

    vendor = 0x27d4

    amp_models = {
        0x0001: 'id-tvp',
        0x0010: 'id-core',
<<<<<<< HEAD
        32: 'id-beam',
=======
        0x0011: 'id-coreV2',
>>>>>>> b2662e4e
    }

    controls = {
        'voice': 0x01,
        'gain': 0x02,
        'volume': 0x03,
        'bass': 0x04,
        'middle': 0x05,
        'treble': 0x06,
        'isf': 0x07,
        'tvp_valve': 0x08,
        'resonance': 0x0b,
        'presence': 0x0c,
        'master_volume': 0x0d,
        'tvp_switch': 0x0e,
        'mod_switch': 0x0f,
        'delay_switch': 0x10,
        'reverb_switch': 0x11,
        'mod_type': 0x12,
        'mod_segval': 0x13,
        'mod_manual': 0x14, # Flanger only
        'mod_level': 0x15,
        'mod_speed': 0x16,
        'delay_type': 0x17,
        'delay_feedback': 0x18,  # Segment value
        'delay_level': 0x1a,
        'delay_time': 0x1b,
        'delay_time_coarse': 0x1c,
        'reverb_type': 0x1d,
        'reverb_size': 0x1e,  # Segment value
        'reverb_level': 0x20,
        'fx_focus': 0x24,
    }

    # Construct a reversed dictionary so we can look up the control
    # changed from USB packet data
    control_ids = dict([(val, key) for key, val in controls.items()])

    control_limits = {
        'voice': [0, 11],
        'gain': [0, 127],
        'volume': [0, 127],
        'bass': [0, 127],
        'middle': [0, 127],
        'treble': [0, 127],
        'isf': [0, 127],
        'tvp_valve': [0, 5],
        'resonance': [0, 127], # documentation only, never used
        'presence': [0, 127], # documentation only, never used
        'master_volume': [0, 127], # documentation only, never used
        'tvp_switch': [0, 1],
        'mod_switch': [0, 1],
        'delay_switch': [0, 1],
        'reverb_switch': [0, 1],
        'mod_type': [0, 3],
        'mod_segval': [0, 31],
        'mod_level': [0, 127],
        'mod_speed': [0, 127],
        'mod_manual': [0, 127], # Flanger only
        'delay_type': [0, 3],
        'delay_feedback': [0, 31],  # Segment value
        'delay_level': [0, 127],
        'delay_time': [100, 2000],
        'delay_time_coarse': [0, 7],  # For documentation only, never used
        'reverb_type': [0, 3],
        'reverb_size': [0, 31],  # Segment value
        'reverb_level': [0, 127],
        'fx_focus': [1, 3],
    }

    mod_fx_names = {
        'id-tvp' : ['Phaser', 'Flanger', 'Chorus', 'Tremolo'],
        'id-core' : ['Phaser', 'Flanger', 'Chorus', 'Tremolo'],
        'id-coreV2' : ['Phaser', 'Chorus/Flanger', 'Envelope', 'Tremolo'],
    }

    mod_segval_labels = {
        'id-tvp' : ['Mix', 'Feedback', 'Mix', 'FreqMod'],
        'id-core' : ['Mix', 'Feedback', 'Mix', 'FreqMod'],
        'id-coreV2' : ['Mix', 'Morph', 'Sensitivity', 'FreqMod'],
    }

    mod_level_labels = {
        'id-tvp' : ['Depth', 'Depth', 'Depth', 'Depth'],
        'id-core' : ['Depth', 'Depth', 'Depth', 'Depth'],
        'id-coreV2' : ['Depth', 'Mix', 'Depth', 'Depth'],
    }

    tuner_note = ['E', 'F', 'F#', 'G', 'G#', 'A',
                  'A#', 'B', 'C', 'C#', 'D', 'D#']

    def __init__(self):
        self.connected = False
        self.reattach_kernel = []
        self.device = None
        self.model = None
        self.interrupt_in = None
        self.interrupt_out = None

    def connect(self):

        # Find device. Note usb.core.find returns an iterator if
        # find_all is True
        devices = list(usb.core.find(idVendor=self.vendor, find_all=True))

        ndev = len(devices)
        if ndev < 1:
            logger.info('Amplifier device not found')
            raise NotConnectedError('Amplifier device not found')
        elif ndev > 1:
            # In future we shouldn't bail here but change the API to
            # deal with the possibility of multiple amps and provide
            # mechanism for an application to allow the user to select
            # which amp they want to connect to. For now, we'll just
            # bail.
            logger.info('More than one amplifier found')
            raise NotConnectedError('More than one amplifier found')

        dev = devices[0]
        logger.debug('Device:\n' + str(dev))

        dev.reset()

        # We know for this device there's only one configuration, so
        # no need to iterate through configurations below.
        cfg = dev.get_active_configuration()

        self.reattach_kernel = [False] * cfg.bNumInterfaces

        # for intf in range(cfg.bNumInterfaces):
        for intf in cfg:
            if dev.is_kernel_driver_active(intf.bInterfaceNumber):
                try:
                    dev.detach_kernel_driver(intf.bInterfaceNumber)
                except usb.core.USBError as e:
                    raise usb.core.USBError(
                        "Could not detach kernel driver from interface({0}): {1}".format(intf.bInterfaceNumber, str(e)))
                # Note that for interfaces with more than one setting
                # we'll iterate more than once through that
                # interface. The second and later times it won't be
                # attached to the kernel so we won't reach here, but
                # it's ok, as on the first time we set this to be
                # True. Be careful with alternative strategies - it
                # would be very easy to overwrite the True below with
                # False on the second pass!
                self.reattach_kernel[intf.bInterfaceNumber] = True

        # Set the device to use the default (and only) configuration
        dev.set_configuration()

        # Interface 0 seems always to be the interrupt endpoint
        # interface
        interrupt_intf = cfg[0, 0] # same as cfg.interfaces()[0]
        intf_out = usb.util.find_descriptor \
                   (interrupt_intf,
                    custom_match=lambda e: \
                    usb.util.endpoint_direction(e.bEndpointAddress) == usb.util.ENDPOINT_OUT)
        intf_in = usb.util.find_descriptor \
                  (interrupt_intf,
                   custom_match=lambda e: \
                   usb.util.endpoint_direction(e.bEndpointAddress) == usb.util.ENDPOINT_IN)
        # Now get their addresses
        self.interrupt_in = intf_in.bEndpointAddress
        self.interrupt_out = intf_out.bEndpointAddress

        self.connected = True
        self.device = dev
        self.model = self.amp_models[dev.idProduct]

    def __del__(self):
        if self.connected:
            self.disconnect()

    def disconnect(self):
        '''Disconnect from the amplifer and release all resources. If we're
        already disconnected, this method is a no-op

        '''
        if self.connected is False:
            return

        # http://stackoverflow.com/questions/12542799/communication-with-the-usb-device-in-python
        # This returns all resources to the state they were in after
        # usb.core.find() returned (according to the PyUSB tutorial
        # that is) ...
        usb.util.dispose_resources(self.device)

        # ... so we still need to reattach interfaces to kernel driver
        # if they were were originally attached to a kernel driver.
        cfg = self.device.get_active_configuration()

        for intf in cfg:
            if self.reattach_kernel[intf.bInterfaceNumber] is True:
                # Note that for interfaces with more than one setting,
                # we'll iterate more than once through that
                # interface. So, on the second or more visits, the
                # interface will have already been re-attached to the
                # kernel - attempting to reattach it again will raise
                # a Resource Busy exception.
                if not self.device.is_kernel_driver_active(intf.bInterfaceNumber):
                    try:
                        self.device.attach_kernel_driver(intf.bInterfaceNumber)
                    except usb.core.USBError as e:
                        raise usb.core.USBError(
                            "Could not attach kernel driver to interface({0}): {1}".format(intf.bInterfaceNumber, str(e)))

        self.connected = False
        self.device = None
        self.reattach_kernel = []
        self.model = None
        self.interrupt_in = None
        self.interrupt_out = None

    def _send_data(self, data):
        '''Take a list of bytes and send it to endpoint'''

        data_length = len(data)

        if data_length != 64:
            logger.warning(
                'data length is {0} which is not 64'.format(data_length))

        # Write to endpoint, returning the number of bytes written
        bytes_written = self.device.write(self.interrupt_out, data)

        logger.debug("Data length {0}, bytes written {1}".format(data_length, bytes_written))

        if bytes_written != data_length:
            raise WriteToAmpError(
                'Failed to write {0} bytes to amplifier.'.format(data_length - bytes_written))

        return bytes_written

    def _format_data(self, packet):
        '''Format a data packet for printing with 16 columns for easy 
        comparison with tools such as wireshark.'''

        # Turn the entries into hex strings
        # strings = ['%0.2X' % i for i in packet]
        strings = ['{0:02X}'.format(i) for i in packet]

        # Now break up into lines, each with 16 entries
        length = len(strings)

        lines = (length // 16) + (length % 16 > 16)

        string = ''
        for line in range(lines):
            start = line * 16
            end = start + 16
            string += ' '.join(strings[start:end])
            string += '\n'

        return string[0:-1]  # remove last \n

    def set_control(self, control, value):
        try:
            ctrl_byte = self.controls[control]
        except KeyError:
            msg = 'Control key {0} not a valid identifier'.format(control)
            logger.error(msg)
            raise ValueError(msg)

        limits = self.control_limits[control]

        if value not in range(limits[0], limits[1] + 1):
            msg = 'Value {0} is not valid for control {1}'.format(
                value, control)
            logger.error(msg)
            raise ValueError(msg)

        data = [0x00] * 64

        if control is 'delay_time':
            data[0:4] = [0x03, ctrl_byte, 0x00, 0x02]
            data[4] = value % 256
            data[5] = value // 256
        else:
            data[0:5] = [0x03, ctrl_byte, 0x00, 0x01, value]

        ret = self._send_data(data)

        logger.debug('Set control: {0} to value {1}'.format(control, value))

        return ret

    def startup(self):
        '''This method sends a packet to the amplifier which results in a
        reply of 3 packets. For Insider this is the first packet
        sent. The 2nd of the reply packets specifies the current
        settings of the amp.

        This function doesn't deal with the response packet - use the
        read_data method for that, once for each packet.

        It is adviseable to call the drain method prior to this
        function to ensure no pending packets are present.

        '''

        if self.connected is False:
            raise NotConnectedError

        logger.debug('Sending startup packet')

        data = [0x00] * 64
        data[0] = 0x81
        data[3:8] = [0x04, 0x03, 0x06, 0x02, 0x7a]

        self._send_data(data)

        logger.debug('Startup packet sent')

    def get_preset_name(self, preset):
        '''Send a request packet to get the name of the specified preset. No
        processing of the returned packet is done.

        ``preset`` must be an integer in the range 1..128

        '''
        if self.connected is False:
            raise NotConnectedError

        if preset not in range(1, 129):
            msg = 'Preset number {0} out of range'.format(preset)
            logger.error(msg)
            raise ValueError(msg)

        data = [0x00] * 64
        data[0:4] = [0x02, 0x04, preset, 0x00]

        self._send_data(data)

    def get_all_preset_names(self):
        '''Sends request packets requesting all preset names. No processing of
        the returned packets is done.

        '''
        for i in range(1, 129):
            self.get_preset_name(i)

    def set_preset_name(self, preset, name, handle_response=False):
        '''Set the name of the specified preset.

        ``preset`` must be an integer in the range 1..128

        ``name`` is a string, and must be less than 21 characters long

        ``handle_response`` specifies whether to receive and check the
        amplifier response packets. Default is False.

        '''
        # It's not possible to simply send the name data to the amp to
        # rename a preset, unfortunately. The amp firmware expects to
        # receive the name data in one packet, and then the preset
        # settings data in the subsequent packet. Sending only the
        # first one doesn't result in the name being changed. So out
        # approach here to just change the name is to query the preset
        # settings, and then send them back.
        if self.connected is False:
            raise NotConnectedError

        if len(name) > 21:
            msg = 'Name {0} is longer than 21 characters'.format(name)
            logger.error(msg)
            raise ValueError(msg)

        if preset not in range(1, 129):
            msg = 'Preset number {0} out of range'.format(preset)
            logger.error(msg)
            raise ValueError(msg)

        # Get relevant preset settings
        data = [0x00] * 64
        data[0:4] = [0x02, 0x05, preset, 0x00]
        self._send_data(data)
        settings = self.device.read(self.interrupt_in, 64)

        # Now form a packet used to set the (unchanged) settings
        settings[1] = 0x03 # instead of 0x02
        settings[3] = 0x29 # instead of 0x2a - weirdly inconsistent

        # Form packet for preset name
        namepkt = [0x00] * 64
        namepkt[0:4] = [0x02, 0x02, preset, 0x15]

        # Form a list of ascii values of each character
        namel = [ord(c) for c in name]
        namepkt[4:4 + len(namel)] = namel

        self._send_data(namepkt)
        self._send_data(settings)

        if handle_response == True:
            # The amp responds with a packet confirming the new name and a
            # packet confirming the preset settings. We don't needthose so
            # we'll simply drop them, after checking they're sensible.
            try:
                packet1 = self.device.read(self.interrupt_in, 64)
                packet2 = self.device.read(self.interrupt_in, 64)
            except usb.core.USBError:
                msg = 'Failed to get response from amp when changing preset name'
                logger.error(msg)
                raise NoDataAvailable(msg)

            # Check the first packet contains the same name
            if packet1[0:4].tolist() != [0x02, 0x04, preset, 0x15] or packet1[4:25].tolist() != namepkt[4:25]:
                msg = 'Incorrect response packet 1 when setting preset name'
                logger.error(msg + '\n' + self._format_data(packet1))
                raise RuntimeError(msg)

            # Check the second packet contains the same settings data as
            # earlier. Note that the range here could either be [4:46] or
            # [4:47] depending on whether there are 0x2a or 0x29 bytes of
            # data to read - the packet containing the settings, and the
            # form of the packet sent to set the preset are inconsistent
            # here. It seems that 4[47] works, though, so the longer
            # number is probably correct.
            if packet2[0:4].tolist() != [0x02, 0x05, preset, 0x2a] or packet2[4:47] != settings[4:47]:
                msg = 'Incorrect response packet 2 when setting preset name'
                logger.error(msg + '\n' + self._format_data(packet2))
                raise RuntimeError(msg)


    def select_preset(self, preset):
        '''Selects a preset.

        ``preset`` must be an integer between 1..128
        '''
        if self.connected is False:
            raise NotConnectedError

        if preset not in range(1, 129):
            msg = 'Preset number {0} out of range'.format(preset)
            logger.debug(msg)
            raise ValueError(msg)

        data = [0x00] * 64
        data[0:4] = [0x02, 0x01, preset, 0x00]

        self._send_data(data)

    def read_data_packet(self):
        '''Attempts to read a data packet from the amplifier. If no data is
        available a usb.core.USBError exception will be raised.

        This returns a dictionary of values for the various amp
        settings, and will return info from a single packet. The
        possible dictionary keys are the same as for the class
        attribute 'controls' dictionary and should be
        self-explanatory.

        At present this function also deals with the 3 response
        packets from the initialization packet that is sent to the
        amplifier, but this may change in the future.

        '''
        try:
            packet = self.device.read(self.interrupt_in, 64)
        except usb.core.USBError:
            raise NoDataAvailable

        if packet[0] == 0x02:
            if packet[1] == 0x04:
                # Then packet specifies a preset name
                preset = packet[2]
                namel = filter(lambda n: n > 0, packet[4:25])
                namec = [chr(i) for i in namel]
                name = ''.join(namec)
                logger.debug('Data from amp:: preset {0} has name: {1}\n'.format(preset, name))
                return {'preset_name': [preset, name]}
            elif packet[1] == 0x06:
                # Then packet is indicating that the preset has been
                # changed on the amp. This can happen if the user
                # selects a preset with an amp button. But, this
                # packet is also sent after the amp changes channel in
                # response to sending a packet to change channel.
                logger.debug('Data from amp:: preset: {0}\n'.format(packet[2]))
                return {'preset': packet[2]}
            else:
                pass
            if packet[1] == 0x05:# and packet[3] == 0x2A:
                # Then packet contains settings for the preset
                settings = BlackstarIDAmpPreset.from_packet(packet)
                logger.debug('Data from amp:: preset {0} settings'.format(packet[2]))
                return {'preset_settings': settings}

        elif packet[0] == 0x03:
            # The 4th byte (packet[3]) specifies the subsequent number of
            # bytes specifying a value.
            if packet[3] == 0x01 or packet[3] == 0x02:
                # Identify which control was changed
                id = packet[1]
                try:
                    control = self.control_ids[id]
                except KeyError:
                    errstr = ('Unrecognized control ID: {0:02X}\n'.format(
                        packet[1]) + self._format_data(packet))
                    logger.error(errstr)
                    raise KeyError(errstr)
            if packet[3] == 0x01:
                value = packet[4]
                logger.debug(
                    'Data from amp:: control: {0} value: {1}'.format(control, value))
                if control == 'delay_time':
                    return {'delay_time_fine': value}
                else:
                    return {control: value}
            elif packet[3] == 0x02:
                if control == 'delay_time':
                    value = packet[4] + 256 * packet[5]
                    logger.debug(
                        'Data from amp:: control: {0} value: {1}'.format(control, value))
                    return {control: value}
                elif control == 'delay_type':
                    delay_type = packet[4]
                    delay_feedback = packet[5]
                    logger.debug('Data from amp:: delay_type: {0} delay_feedback: {1}\n'.format(
                        delay_type, delay_feedback))
                    return {'delay_type': packet[4], 'delay_feedback': packet[5]}
                elif control == 'reverb_type':
                    reverb_type = packet[4]
                    reverb_size = packet[5]
                    logger.debug('Data from amp:: reverb_type: {0} reverb_size: {1}\n'.format(
                        reverb_type, reverb_size))
                    return {'reverb_type': packet[4], 'reverb_size': packet[5]}
                elif control == 'mod_type':
                    mod_type = packet[4]
                    mod_segval = packet[5]
                    logger.debug(
                        'Data from amp:: mod_type: {0} mod_segval: {1}\n'.format(mod_type, mod_segval))
                    return {'mod_type': packet[4], 'mod_segval': packet[5]}
            elif packet[3] == 0x2a:
                # Then packet is a packet describing all current control
                # settings - note that the 4th byte being 42 (0x2a)
                # distinguishes this from a packet specifying the voice
                # setting for which the 4th byte would be 0x01. This is
                # the 2nd of 3 response packets to the startup packet.
                # Conveniently the byte address for each control setting
                # corresponds to the ID number of the control plus
                # 3. Weird, but handy.
                logger.debug('All controls info packet received\n' + self._format_data(packet))
                settings = {}
                for control, id in self.controls.items():
                    if control == 'delay_time':
                        settings[control] = (
                            packet[id + 4] * 256) + packet[id + 3]
                        logger.debug('All controls data:: control: {0} value: {1}'.format(
                            control, settings[control]))
                    elif control == 'delay_time_coarse':
                        # Skip this one, as we already deal with it
                        # for the delay_time entry
                        pass
                    else:
                        settings[control] = packet[id + 3]

                return settings

        elif packet[0] == 0x07:
            # This is the first of the three response packets to the
            # startup packet. At this point, I don't know what this
            # packet describes. Firmware version? For TVP60h it is:
            # 07 00 00 03 04 00 01 01 40 00 00 00 00 3D 00 00
            # 10 00 01 00 00 00 00 00 00 00 00 02 00 01 01 03
            # 00 15 00 00 00 00 00 00 00 00 00 00 00 00 00 00
            # 00 00 00 00 00 00 00 00 00 00 00 00 00 00 00 00
            logger.debug(
                'Unhandled startup packet 1\n' + self._format_data(packet))

            return {}

        elif packet[0] == 0x08:
            if packet[1] == 0x03:
                # This packet indicates if the amp is in manual mode
                # or not and has the form 08 03 00 01 XX ... if XX is
                # 01, then the amp has been switched to manual mode,
                # and if it's 00, then the amp has been switched into
                # a preset.
                logger.debug('Data from amp:: manual mode: {0}'.format(packet[4]))
                return {'manual_mode': packet[4]}
            if packet[1] == 0x11:
                # Packet indicates entering or leaving tuner
                # mode. Packet has the form 08 11 00 01 XX, where XX
                # is 01 if amp is in tuner mode, and 00 if amp has
                # left tuner mode.
                logger.debug('Data from amp:: tuner mode: {0}'.format(packet[4]))
                return {'tuner_mode': packet[4]}
            else:
                # This is the third of the three response packets to the
                # startup packet. This packet seems to indicate what
                # preset is selected (or manual).
                # 08 01 00 1B F0 00 01 01 40 00 00 00 00 3D 00 00
                # 10 00 01 00 00 00 00 00 00 00 00 02 00 01 01 03
                # 00 15 00 00 00 00 00 00 00 00 00 00 00 00 00 00
                # 00 00 00 00 00 00 00 00 00 00 00 00 00 00 00 00
                logger.debug(
                    'Unhandled packet 3\n' + self._format_data(packet))

            return {}
        elif packet[0] == 0x09:
            # In this case, the amp is in tuner mode and this data is
            # tuning data. It has the form 09 NN PP ...  If there is
            # no note, nn and pp are 00.  Otherwise nn indicates the
            # note w/in the scale from E == 01 to Eb == 0C, and pp
            # indicates the variance in pitch (based on A440 tuning),
            # from 0 (very flat) to 63 (very sharp), i.e, 0-99
            # decimal.  So, standard tuning is:
            # E  01 32 (same for low and high E strings)
            # A  06 32
            # D  0B 32
            # G  04 32
            # B  08 32
            note = self.tuner_note[packet[1]]
            delta = 50 - packet[2]
            logger.debug(
                'Data from amp:: tuner_note: {0} tuner_delta: {1}\n'.format(note, delta))
            return {'tuner_note': note, 'tuner_delta': delta}

        # We'll only reach here if we haven't handled the packet and returned
        # earlier
        logger.debug(
            'Unhandled data packet in read_data\n' + self._format_data(packet))
        return {}

    def read_data(self):
        settings = self.read_data_packet()
        if 'delay_time_fine' in settings:
            # We received the least significant part of the delay_time
            # only, so we need to store it and wait for the next
            # packet for the most significant part of the delay_time
            # before we can emit a signal to update the
            # delay_time. This is stupidly stateful, but it's a quirk
            # of the amp design. So, we need to read more packets
            # until we find delay_time_coarse, being careful not to
            # lose any other data we may receive in the meantime. In
            # practice the two packets are probably guaranteed by the
            # amp firmware to be sequential, but we don't know that
            # for sure.
            delay_time_fine = settings.pop('delay_time_fine')
            while True:
                s = self.read_data_packet()
                if 'delay_time_coarse' in s:
                    delay_time_coarse = s.pop('delay_time_coarse')
                    settings.update(s)
                    settings['delay_time'] = (
                        delay_time_coarse * 256) + delay_time_fine
                    return settings
                else:
                    settings.update(s)
        else:
            return settings

    def poll_and_log(self):
        '''Test function which continuously queries the amp for data and
        logs the returned packets at the debug level.

        '''
        while True:
            try:
                ret = self.device.read(self.interrupt_in, 64)
                logger.debug('Polled packet\n' + self._format_data(ret))
            except usb.core.USBError:  # Ignore timeouts
                pass

    def drain(self):
        '''Read data until no more is available and then return. Packets are
        discarded.

        '''
        while True:
            try:
                ret = self.device.read(self.interrupt_in, 64)
                logger.debug('Drained packet\n' + self._format_data(ret))
            except usb.core.USBError:  # No more data available
                return

    def get_preset_settings(self, preset):
        # This is an unfinished test function, will be removed.
        data = [0x00] * 64

        data[0:4] = [0x02, 0x05, preset, 0x00]

        self._send_data(data)

        ret = self.device.read(0x81, 64)
        logger.debug('Preset settings for preset {0}\n'.format(preset)
                     + self._format_data(ret))

if __name__ == '__main__':
    import logging
    import sys

    logging.basicConfig(level=logging.DEBUG)
    logger = logging.getLogger('outsider.blackstarid')

    try:
        amp = BlackstarIDAmp()
        amp.connect()
    except:
        logger.error('Failed to connect')
        sys.exit(1)

    try:
        amp.poll_and_log()
    except KeyboardInterrupt:
        sys.exit(0)<|MERGE_RESOLUTION|>--- conflicted
+++ resolved
@@ -255,11 +255,8 @@
     amp_models = {
         0x0001: 'id-tvp',
         0x0010: 'id-core',
-<<<<<<< HEAD
+        0x0011: 'id-coreV2',
         32: 'id-beam',
-=======
-        0x0011: 'id-coreV2',
->>>>>>> b2662e4e
     }
 
     controls = {
